FROM condaforge/mambaforge:latest

# For opencontainers label definitions, see:
#    https://github.com/opencontainers/image-spec/blob/master/annotations.md
LABEL org.opencontainers.image.title="HyP3 back-projection"
LABEL org.opencontainers.image.description="HyP3 plugin for back-projection processing"
LABEL org.opencontainers.image.vendor="Alaska Satellite Facility"
LABEL org.opencontainers.image.authors="ASF Tools Team <UAF-asf-apd@alaska.edu>"
LABEL org.opencontainers.image.licenses="BSD-3-Clause"
LABEL org.opencontainers.image.url="https://github.com/ASFHyP3/hyp3-back-projection"
LABEL org.opencontainers.image.source="https://github.com/ASFHyP3/hyp3-back-projection"
LABEL org.opencontainers.image.documentation="https://hyp3-docs.asf.alaska.edu"

# Dynamic lables to define at build time via `docker build --label`
# LABEL org.opencontainers.image.created=""
# LABEL org.opencontainers.image.version=""
# LABEL org.opencontainers.image.revision=""

ARG DEBIAN_FRONTEND=noninteractive

ENV USEGPU="no"
ENV PYTHONDONTWRITEBYTECODE=true
ENV PROC_HOME=/home/conda/back-projection
ENV MYHOME=/home/conda

RUN apt-get update && apt-get install -y --no-install-recommends unzip vim curl build-essential gfortran libfftw3-dev nvidia-driver-535 && \
    apt-get clean && rm -rf /var/lib/apt/lists/*

ARG CONDA_UID=1000
ARG CONDA_GID=1000
ARG BACK_PROJECTION_TAG=0.2.0
ARG FFTW_TAG=3.3.9

RUN groupadd -g "${CONDA_GID}" --system conda && \
    useradd -l -u "${CONDA_UID}" -g "${CONDA_GID}" --system -d /home/conda -m  -s /bin/bash conda && \
    chown -R conda:conda /opt && \
    echo ". /opt/conda/etc/profile.d/conda.sh" >> /home/conda/.profile && \
    echo "conda activate base" >> /home/conda/.profile

SHELL ["/bin/bash", "-l", "-c"]

COPY ./scripts/install_cuda.sh ./
RUN chmod +x ./install_cuda.sh
RUN if [[ $USEGPU == "yes" ]] ; then ./install_cuda.sh ; else echo "Skipping CUDA install..." ; fi

USER ${CONDA_UID}
WORKDIR /home/conda/

RUN if [[ $USEGPU == "yes" ]] ; then \
    echo "export PATH="/usr/local/cuda-12.4/bin:$PATH"" >> .bashrc && \
    echo "export LD_LIBRARY_PATH="/usr/local/cuda-12.4/lib64:$LD_LIBRARY_PATH"" >> .bashrc \
    ; else echo "Skipping exporting CUDA path." ; fi

RUN curl -sL https://github.com/ASFHyP3/back-projection/archive/refs/tags/v${BACK_PROJECTION_TAG}.tar.gz > ./back-projection.tar.gz && \
    mkdir -p ./back-projection && \
    tar -xvf ./back-projection.tar.gz -C ./back-projection/ --strip=1 && \
    rm ./back-projection.tar.gz && \
    rm -rf ./back-projection/fft

COPY --chown=${CONDA_UID}:${CONDA_GID} ./scripts/build_proc_cpu.sh ./back-projection
COPY --chown=${CONDA_UID}:${CONDA_GID} ./scripts/build_proc_gpu.sh ./back-projection
RUN cd /home/conda/back-projection && \
    chmod +x ./build_proc_cpu.sh && \
<<<<<<< HEAD
    chmod +x ./build_proc_gpu.sh && \
    if [[ $USEGPU == "yes" ]] ; then ./build_proc_cpu.sh ; else ./build_proc_cpu.sh ; fi && \
=======
    ./build_proc_cpu.sh && \
    find $PROC_HOME -type f -name "*.py" -exec chmod +x {} + && \
>>>>>>> 0a639fcf
    cd /home/conda/

COPY --chown=${CONDA_UID}:${CONDA_GID} . /hyp3-back-projection/

RUN mamba env create -f /hyp3-back-projection/environment.yml && \
    conda clean -afy && \
    conda activate hyp3-back-projection && \
    sed -i 's/conda activate base/conda activate hyp3-back-projection/g' /home/conda/.profile && \
    python -m pip install --no-cache-dir /hyp3-back-projection

ENTRYPOINT ["/hyp3-back-projection/src/hyp3_back_projection/etc/entrypoint.sh"]
CMD ["-h"]<|MERGE_RESOLUTION|>--- conflicted
+++ resolved
@@ -61,13 +61,10 @@
 COPY --chown=${CONDA_UID}:${CONDA_GID} ./scripts/build_proc_gpu.sh ./back-projection
 RUN cd /home/conda/back-projection && \
     chmod +x ./build_proc_cpu.sh && \
-<<<<<<< HEAD
     chmod +x ./build_proc_gpu.sh && \
     if [[ $USEGPU == "yes" ]] ; then ./build_proc_cpu.sh ; else ./build_proc_cpu.sh ; fi && \
-=======
     ./build_proc_cpu.sh && \
     find $PROC_HOME -type f -name "*.py" -exec chmod +x {} + && \
->>>>>>> 0a639fcf
     cd /home/conda/
 
 COPY --chown=${CONDA_UID}:${CONDA_GID} . /hyp3-back-projection/
